"""
Here is an abstract class for neural network models based on Tensorflow.
If you use something different, ex. Pytorch, then write similar to this class, inherit it from
Trainable and Inferable interfaces and make a pull-request to deeppavlov.
"""

from abc import abstractmethod
from pathlib import Path

import tensorflow as tf

from deeppavlov.common import paths
from deeppavlov.models.trainable import Trainable
from deeppavlov.models.inferable import Inferable


class TFModel(Trainable, Inferable):
    _saver = tf.train.Saver
    _model_dir_path = ''
    _model_fpath = ''
<<<<<<< HEAD
    sess = tf.Session()

    @property
    def _model_path(self):
        return Path(paths.USR_PATH).joinpath(_model_dir_path, _model_fpath)
=======
    sess = None
>>>>>>> ffc48542

    @property
    def _model_path(self):
        return Path(paths.USR_PATH).joinpath(self._model_dir_path,
                                             self._model_fpath)

    @abstractmethod
    def _add_placeholders(self):
        """
        Add all needed placeholders for a computational graph.
        """
        pass

    @abstractmethod
    def _run_sess(self):
        """
        1. Call _build_graph()
        2. Define all computations.
        3. Run tf.sess.
        3. Reset state if needed.
        :return:
        """
        pass

    @abstractmethod
    def _build_graph(self):
        """
        Reset the default graph and add placeholders here
        Ex.:
            tf.reset_default_graph()
            self._add_placeholders()
        """
        pass

    @abstractmethod
    def _train_step(self, features, *args):
        """
        Define a single training step. Feed dict to tf session.
        :param features: input features
        :param args: any other inputs, including target vector, you need to
            pass for training
        :return: metric to return, usually loss
        """
        pass

    @abstractmethod
    def _forward(self, features, *args):
        """
        Pass an instance to get a prediction.
        :param features: input features
        :param args: any other inputs you need to pass for training
        :return: prediction
        """
        pass

    def train(self, features, *args):
        """
        Just a wrapper for a private method.
        """
        return self._train_step(features, *args)

    def infer(self, instance, *args):
        """
        Just a wrapper for a private method.
        """
        return self._forward(instance, *args)

    def save(self):
<<<<<<< HEAD
        self._saver().save(sess=self.sess,
                           save_path=self._model_path.as_posix(),
                           global_step=0)
=======
        fname = self._saver().save(sess=self.sess,
                                   save_path=self._model_path.as_posix(),
                                   global_step=0)
>>>>>>> ffc48542
        print('\n:: Model saved to {} \n'.format(fname))

    def load(self, fname=None):
        """
        Load session from fname or from checkpoint
        """
        if fname is None:
            ckpt = tf.train.get_checkpoint_state(self._model_path.parent)
            if ckpt and ckpt.model_checkpoint_path:
                fname = ckpt.model_checkpoint_path
        if fname is None:
            raise FileNotFoundError('\n:: <ERR> checkpoint not found! \n')
        print('\n:: restoring checkpoint from', fname, '\n')
        self._saver().restore(self.sess, fname)<|MERGE_RESOLUTION|>--- conflicted
+++ resolved
@@ -9,24 +9,16 @@
 
 import tensorflow as tf
 
-from deeppavlov.common import paths
-from deeppavlov.models.trainable import Trainable
-from deeppavlov.models.inferable import Inferable
+from deeppavlov.core.common import paths
+from deeppavlov.core.models.trainable import Trainable
+from deeppavlov.core.models.inferable import Inferable
 
 
 class TFModel(Trainable, Inferable):
     _saver = tf.train.Saver
     _model_dir_path = ''
     _model_fpath = ''
-<<<<<<< HEAD
-    sess = tf.Session()
-
-    @property
-    def _model_path(self):
-        return Path(paths.USR_PATH).joinpath(_model_dir_path, _model_fpath)
-=======
     sess = None
->>>>>>> ffc48542
 
     @property
     def _model_path(self):
@@ -95,15 +87,9 @@
         return self._forward(instance, *args)
 
     def save(self):
-<<<<<<< HEAD
-        self._saver().save(sess=self.sess,
-                           save_path=self._model_path.as_posix(),
-                           global_step=0)
-=======
         fname = self._saver().save(sess=self.sess,
                                    save_path=self._model_path.as_posix(),
                                    global_step=0)
->>>>>>> ffc48542
         print('\n:: Model saved to {} \n'.format(fname))
 
     def load(self, fname=None):
