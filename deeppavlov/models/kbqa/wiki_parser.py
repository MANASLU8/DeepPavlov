--- conflicted
+++ resolved
@@ -12,12 +12,8 @@
 # See the License for the specific language governing permissions and
 # limitations under the License.
 
-<<<<<<< HEAD
 from logging import getLogger
-from typing import List, Optional, Union
-=======
 from typing import List, Optional, Union, Tuple
->>>>>>> 332c2ccd
 
 import re
 from hdt import HDTDocument
@@ -98,68 +94,6 @@
         if entity.startswith("Q"):
             entity = "http://www.wikidata.org/entity/" + entity
 
-<<<<<<< HEAD
-        if rel is not None and rel == "P0":
-            triplets, cardinality = self.document.search_triples(entity, "http://schema.org/description", "")
-            objects = []
-            for triplet in triplets:
-                if triplet[2].endswith("@en"):
-                    found_label = "<DESCR>"+triplet[2].strip('@en').strip('"')
-                    objects.append(found_label)
-            return objects
-
-        if find_label:
-            if entity.startswith("http://www.wikidata.org/entity/"):
-                labels, cardinality = self.document.search_triples(entity,
-                                                                   "http://www.w3.org/2000/01/rdf-schema#label", "")
-                for label in labels:
-                    if label[2].endswith("@en"):
-                        found_label = label[2].strip('@en').strip('"')
-                        return found_label
-            
-            elif entity.startswith("<DESCR>"):
-                entity = entity.split("<DESCR>")[-1]
-                return entity
-
-            elif "http://www.w3.org/2001/XMLSchema#dateTime" in entity:
-                entity = entity.strip("^^<http://www.w3.org/2001/XMLSchema#dateTime>").strip('"').strip("T00:00:00Z")
-                return entity
-
-            elif "<xsd:dateTime>" in entity:
-                entity = entity.strip("^^<xsd:dateTime>").strip('"').strip("T00:00:00Z")
-                return entity
-
-            elif "http://www.w3.org/2001/XMLSchema#decimal>" in entity:
-                entity = entity.strip(
-                    "^^<http://www.w3.org/2001/XMLSchema#decimal>").strip('"').strip('"').lstrip("+")
-                return entity
-
-            elif "<xsd:decimal>" in entity:
-                entity = entity.strip("^^<xsd:decimal>").strip('"').lstrip("+")
-                return entity
-
-            elif entity.replace('"','').isdigit():
-                return entity.replace('"','')
-
-            return "Not Found"
-
-        if find_alias:
-            aliases = []
-            if entity.startswith("http://www.wikidata.org/entity/"):
-                labels, cardinality = self.document.search_triples(entity,
-                                                                   "http://www.w3.org/2004/02/skos/core#altLabel", "")
-                for label in labels:
-                    if label[2].endswith("@en"):
-                        aliases.append(label[2].strip('@en').strip('"'))
-            return aliases
-
-        if rel is not None:
-            if type_of_rel is None:
-                if not rel.startswith("http:"):
-                    rel = "http://www.wikidata.org/prop/{}".format(rel)
-            else:
-                rel = "http://www.wikidata.org/prop/{}/{}".format(type_of_rel, rel)
-=======
         if entity.startswith("http://www.wikidata.org/entity/"):
             labels, cardinality = self.document.search_triples(entity, "http://www.w3.org/2000/01/rdf-schema#label", "")
             for label in labels:
@@ -193,7 +127,6 @@
     def find_rels(self, entity, direction, rel_type = None):
         if direction == "forw":
             triplets, num = self.document.search_triples(f"http://www.wikidata.org/entity/{entity}", "", "")
->>>>>>> 332c2ccd
         else:
             triplets, num = self.document.search_triples("", "", f"http://www.wikidata.org/entity/{entity}")
         
