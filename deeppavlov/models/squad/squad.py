--- conflicted
+++ resolved
@@ -376,38 +376,26 @@
                 predict_probas = tf.nn.softmax(layer_2_logits)
                 self.yp = predict_probas[:,1]
                 yt_prob = tf.reduce_sum(predict_probas * self.y_ohe, axis=-1)
-<<<<<<< HEAD
-                # focal loss, check bug?
-                #scorer_loss = tf.pow(1 - yt_prob, self.focal_loss_exp) * \
-                #    tf.nn.softmax_cross_entropy_with_logits(logits=layer_2_logits, labels=self.y_ohe)
-                scorer_loss = tf.nn.softmax_cross_entropy_with_logits(logits=layer_2_logits, labels=self.y_ohe)
-
-                no_ans_rate = 1 - tf.reduce_sum(tf.cast(self.y, tf.float32)) / tf.cast(bs, tf.float32)
-
-=======
                 # focal loss
                 if self.use_focal_loss:
+                    # check bug?
                     scorer_loss = tf.pow(1 - yt_prob, self.focal_loss_exp) * \
                         tf.nn.softmax_cross_entropy_with_logits(logits=layer_2_logits, labels=self.y_ohe)
                 else:
                     scorer_loss = tf.nn.softmax_cross_entropy_with_logits(logits=layer_2_logits, labels=self.y_ohe)
 
-                no_ans_rate = 1 - tf.cast(bs, tf.float32) / (tf.reduce_sum(tf.cast(self.y, tf.float32)) + eps)
+                no_ans_rate = 1 - tf.reduce_sum(tf.cast(self.y, tf.float32)) / tf.cast(bs, tf.float32)
                 # TODO: check loss computation!
->>>>>>> 1dc4b6bd
+
                 if self.predict_ans and not self.noans_token:
                     # skip examples without answer when calculate squad_loss
                     # normalize to number of examples with answer?
                     squad_loss = squad_loss * tf.expand_dims(tf.expand_dims(tf.cast(self.y, tf.float32), axis=-1), axis=-1)
-<<<<<<< HEAD
                     squad_loss = tf.cond(
                         tf.equal(1 - no_ans_rate, 0.0),
                         lambda: squad_loss * 0.0,
                         lambda: squad_loss / (1 - no_ans_rate)
                     )
-=======
-                    squad_loss = squad_loss / (1 - no_ans_rate)
->>>>>>> 1dc4b6bd
 
             if self.predict_ans and self.scorer:
                 self.loss = self.squad_loss_weight * squad_loss + (1 - self.squad_loss_weight) * scorer_loss
