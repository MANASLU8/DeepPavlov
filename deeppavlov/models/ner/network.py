--- conflicted
+++ resolved
@@ -322,18 +322,12 @@
 
     def train_on_batch(self, *args):
         *xs, y = args
-<<<<<<< HEAD
         feed_dict = self._fill_feed_dict(xs, y, train=True)
         _, loss_value = self.sess.run([self.train_op, self.loss], feed_dict)
         report = {'loss': loss_value, 'learning_rate': self.get_learning_rate()}
         if self.get_momentum():
             report['momentum'] = self.get_momentum()
         return report
-=======
-        feed_dict = self._fill_feed_dict(xs, y, train=True, learning_rate=self._learning_rate)
-        _, loss = self.sess.run([self.train_op, self.loss], feed_dict)
-        return loss
->>>>>>> 19beef37
 
     def process_event(self, event_name, data):
         super().process_event(event_name, data)
