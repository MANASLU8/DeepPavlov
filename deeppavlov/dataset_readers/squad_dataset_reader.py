"""
Copyright 2017 Neural Networks and Deep Learning lab, MIPT

Licensed under the Apache License, Version 2.0 (the "License");
you may not use this file except in compliance with the License.
You may obtain a copy of the License at

    http://www.apache.org/licenses/LICENSE-2.0

Unless required by applicable law or agreed to in writing, software
distributed under the License is distributed on an "AS IS" BASIS,
WITHOUT WARRANTIES OR CONDITIONS OF ANY KIND, either express or implied.
See the License for the specific language governing permissions and
limitations under the License.
"""

from pathlib import Path
import json
import pickle

from deeppavlov.core.data.dataset_reader import DatasetReader
from deeppavlov.core.data.utils import download_decompress
from deeppavlov.core.common.registry import register


@register('squad_dataset_reader')
class SquadDatasetReader(DatasetReader):
    """
    Downloads dataset files and prepares train/valid split.

    SQuAD:
    Stanford Question Answering Dataset
    https://rajpurkar.github.io/SQuAD-explorer/
<<<<<<< HEAD
    and
    Russian dataset from SDSJ
    https://www.sdsj.ru/ru/contest.html
=======

    SberSQuAD:
    Dataset from SDSJ Task B
    https://www.sdsj.ru/ru/contest.html

    MultiSQuAD:
    SQuAD dataset with additional contexts retrieved (by tfidf) from original Wikipedia article.
>>>>>>> d305759b
    """

    url_squad = 'http://files.deeppavlov.ai/datasets/squad-v1.1.tar.gz'
    url_squad_2_0 = 'http://files.deeppavlov.ai/datasets/squad-v2.0.tar.gz'
    url_sber_squad = 'http://files.deeppavlov.ai/datasets/sber_squad-v1.1.tar.gz'
    url_multi_squad = 'http://files.deeppavlov.ai/datasets/multiparagraph_squad.tar.gz'
<<<<<<< HEAD
    url_ner_squad = 'http://files.deeppavlov.ai/datasets/squad-tokens-ner-v1.1.tar.gz'
    url_ner_sber_squad = 'http://files.deeppavlov.ai/datasets/sber_squad-tokens-ner-v1.1.tar.gz'

    def read(self, dir_path: str, dataset='SQuAD'):
        required_files = ['{}-v1.1.json'.format(dt) for dt in ['train', 'dev']]

=======

    def read(self, dir_path: str, dataset: str = 'SQuAD', *args, **kwargs) -> Dict[str, Dict[str, Any]]:
        """

        Args:
            dir_path: path to save data
            dataset: dataset name: ``'SQuAD'``, ``'SberSQuAD'`` or ``'MultiSQuAD'``

        Returns:
            dataset split on train/valid

        Raises:
            RuntimeError: if `dataset` is not one of these: ``'SQuAD'``, ``'SberSQuAD'``, ``'MultiSQuAD'``.
        """
>>>>>>> d305759b
        if dataset == 'SQuAD':
            self.url = self.url_squad
        elif dataset == 'SQuAD 2.0':
            self.url = self.url_squad_2_0
            required_files = ['{}-v2.0.json'.format(dt) for dt in ['train', 'dev']]
        elif dataset == 'SberSQuAD':
            self.url = self.url_sber_squad
        elif dataset == 'MultiSQuAD':
            self.url = self.url_multi_squad
<<<<<<< HEAD
            required_files = ['{}_multi-v1.1.json'.format(dt) for dt in ['train', 'dev']]
        elif dataset == 'NERSQuAD':
            self.url = self.url_ner_squad
            required_files = ['{}-tokens-ner-v1.1.json'.format(dt) for dt in ['train', 'dev']]
        elif dataset == 'NERSberSQuAD':
            self.url = self.url_ner_sber_squad
            required_files = ['{}-tokens-ner-v1.1.json'.format(dt) for dt in ['train', 'dev']]
=======
>>>>>>> d305759b
        else:
            raise RuntimeError('Dataset {} is unknown'.format(dataset))

        dir_path = Path(dir_path)
        if not dir_path.exists():
            dir_path.mkdir()

        if not all((dir_path / f).exists() for f in required_files):
            download_decompress(self.url, dir_path)

        dataset = {}
        for f in required_files:
            data = json.load((dir_path / f).open('r'))
            if f in (['dev-v{}.json'.format(v) for v in ['1.1', '2.0']] + ['dev_multi-v1.1.json', 'dev-tokens-ner-v1.1.json']):
                dataset['valid'] = data
            else:
                dataset['train'] = data

        return dataset


@register('squad_scorer_dataset_reader')
class SquadScorerDatasetReader(DatasetReader):
    url = 'http://lnsigo.mipt.ru/export/datasets/selqa_squad_scorer.zip'

    def read(self, dir_path: str):
        dir_path = Path(dir_path)
        required_files = ['selqa_squad_{}.pckl'.format(dt) for dt in ['train', 'dev']]
        if not dir_path.exists():
            dir_path.mkdir()

        if not all((dir_path / f).exists() for f in required_files):
            download_decompress(self.url, dir_path)

        dataset = {}
        for f in required_files:
            data = pickle.load((dir_path / f).open('rb'))
            if f == 'selqa_squad_dev.pckl':
                dataset['valid'] = data
            else:
                dataset['train'] = data

        return dataset


@register('selqa_squad_noans_dataset_reader')
class SquadScorerDatasetReader(DatasetReader):
    url = 'http://lnsigo.mipt.ru/export/datasets/selqa_squad_noans.zip'

    def read(self, dir_path: str):
        dir_path = Path(dir_path)
        required_files = ['selqa_squad_noans_{}.pckl'.format(dt) for dt in ['train', 'dev']]
        if not dir_path.exists():
            dir_path.mkdir()

        if not all((dir_path / f).exists() for f in required_files):
            download_decompress(self.url, dir_path)

        dataset = {}
        for f in required_files:
            data = pickle.load((dir_path / f).open('rb'))
            if f == 'selqa_squad_noans_dev.pckl':
                dataset['valid'] = data
            else:
                dataset['train'] = data

        return dataset<|MERGE_RESOLUTION|>--- conflicted
+++ resolved
@@ -1,19 +1,18 @@
-"""
-Copyright 2017 Neural Networks and Deep Learning lab, MIPT
+# Copyright 2017 Neural Networks and Deep Learning lab, MIPT
+#
+# Licensed under the Apache License, Version 2.0 (the "License");
+# you may not use this file except in compliance with the License.
+# You may obtain a copy of the License at
+#
+#     http://www.apache.org/licenses/LICENSE-2.0
+#
+# Unless required by applicable law or agreed to in writing, software
+# distributed under the License is distributed on an "AS IS" BASIS,
+# WITHOUT WARRANTIES OR CONDITIONS OF ANY KIND, either express or implied.
+# See the License for the specific language governing permissions and
+# limitations under the License.
 
-Licensed under the Apache License, Version 2.0 (the "License");
-you may not use this file except in compliance with the License.
-You may obtain a copy of the License at
-
-    http://www.apache.org/licenses/LICENSE-2.0
-
-Unless required by applicable law or agreed to in writing, software
-distributed under the License is distributed on an "AS IS" BASIS,
-WITHOUT WARRANTIES OR CONDITIONS OF ANY KIND, either express or implied.
-See the License for the specific language governing permissions and
-limitations under the License.
-"""
-
+from typing import Dict, Any
 from pathlib import Path
 import json
 import pickle
@@ -31,11 +30,6 @@
     SQuAD:
     Stanford Question Answering Dataset
     https://rajpurkar.github.io/SQuAD-explorer/
-<<<<<<< HEAD
-    and
-    Russian dataset from SDSJ
-    https://www.sdsj.ru/ru/contest.html
-=======
 
     SberSQuAD:
     Dataset from SDSJ Task B
@@ -43,21 +37,14 @@
 
     MultiSQuAD:
     SQuAD dataset with additional contexts retrieved (by tfidf) from original Wikipedia article.
->>>>>>> d305759b
     """
 
     url_squad = 'http://files.deeppavlov.ai/datasets/squad-v1.1.tar.gz'
     url_squad_2_0 = 'http://files.deeppavlov.ai/datasets/squad-v2.0.tar.gz'
     url_sber_squad = 'http://files.deeppavlov.ai/datasets/sber_squad-v1.1.tar.gz'
     url_multi_squad = 'http://files.deeppavlov.ai/datasets/multiparagraph_squad.tar.gz'
-<<<<<<< HEAD
     url_ner_squad = 'http://files.deeppavlov.ai/datasets/squad-tokens-ner-v1.1.tar.gz'
     url_ner_sber_squad = 'http://files.deeppavlov.ai/datasets/sber_squad-tokens-ner-v1.1.tar.gz'
-
-    def read(self, dir_path: str, dataset='SQuAD'):
-        required_files = ['{}-v1.1.json'.format(dt) for dt in ['train', 'dev']]
-
-=======
 
     def read(self, dir_path: str, dataset: str = 'SQuAD', *args, **kwargs) -> Dict[str, Dict[str, Any]]:
         """
@@ -72,7 +59,8 @@
         Raises:
             RuntimeError: if `dataset` is not one of these: ``'SQuAD'``, ``'SberSQuAD'``, ``'MultiSQuAD'``.
         """
->>>>>>> d305759b
+        required_files = ['{}-v1.1.json'.format(dt) for dt in ['train', 'dev']]
+
         if dataset == 'SQuAD':
             self.url = self.url_squad
         elif dataset == 'SQuAD 2.0':
@@ -82,16 +70,12 @@
             self.url = self.url_sber_squad
         elif dataset == 'MultiSQuAD':
             self.url = self.url_multi_squad
-<<<<<<< HEAD
-            required_files = ['{}_multi-v1.1.json'.format(dt) for dt in ['train', 'dev']]
         elif dataset == 'NERSQuAD':
             self.url = self.url_ner_squad
             required_files = ['{}-tokens-ner-v1.1.json'.format(dt) for dt in ['train', 'dev']]
         elif dataset == 'NERSberSQuAD':
             self.url = self.url_ner_sber_squad
             required_files = ['{}-tokens-ner-v1.1.json'.format(dt) for dt in ['train', 'dev']]
-=======
->>>>>>> d305759b
         else:
             raise RuntimeError('Dataset {} is unknown'.format(dataset))
 
@@ -105,13 +89,12 @@
         dataset = {}
         for f in required_files:
             data = json.load((dir_path / f).open('r'))
-            if f in (['dev-v{}.json'.format(v) for v in ['1.1', '2.0']] + ['dev_multi-v1.1.json', 'dev-tokens-ner-v1.1.json']):
+            if f in (['dev-v{}.json'.format(v) for v in ['1.1', '2.0']] + ['dev-tokens-ner-v1.1.json']):
                 dataset['valid'] = data
             else:
                 dataset['train'] = data
 
         return dataset
-
 
 @register('squad_scorer_dataset_reader')
 class SquadScorerDatasetReader(DatasetReader):
