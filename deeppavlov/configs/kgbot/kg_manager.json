{
  "chainer": {
    "in": ["utterance"],
    "pipe": [
      {
        "name": "kg_data",
        "id": "kg_data"
      },
      {
        "name": "kg_state",
        "id": "kg_state",
        "data": "#kg_data.data",
        "in": ["utterance"],
        "out": ["utter_history", "slot_history", "last_cluster_id", "user_id"]
      },
      {
        "name": "kg_cluster_filler",
        "slots": "#kg_data.data['slots']",
        "threshold": 70,
        "in": ["last_cluster_id", "slot_history", "utterance"],
        "out": ["slot_history"]
      },
      {
        "name": "kg_tfidf_scorer",
        "data": "#kg_data.data",
<<<<<<< HEAD
        "n_last_utts": 10,
        "in": ["utterance"],
=======
        "n_last_utts": 3,
        "in": ["utter_history"],
>>>>>>> 10034711
        "out": ["tfidf_scores"]
      },
      {
        "name": "kg_tagger",
        "data": "#kg_data.data",
        "threshold": 75,
        "n_last_utts": 3,
        "in": ["utter_history"],
        "out": ["tag_scores"]
      },
      {
        "name": "kg_tags2events_scorer",
        "data": "#kg_data.data",
        "in": ["tag_scores"],
        "out": ["tag_events_scores"]
      },
      {
        "name": "kg_clusters2events_scorer",
        "data": "#kg_data.data",
        "in": ["slot_history"],
        "out": ["cluster_events_scores"]
      },
      {
        "name": "kg_tagger",
        "data": "#kg_data.data",
        "data_type": "time",
        "threshold": 90,
        "filter_stop": false,
        "in": ["utterance"],
        "out": ["time_scores"]
      },
      {
        "name": "time_parser",
        "in": ["time_scores", "slot_history"],
        "out": ["slot_history"]
      },
      {
        "name": "kg_filter",
        "data": "#kg_data.data",
        "n_top": 30,
        "in": ["tfidf_scores", "tag_events_scores", "cluster_events_scores", "slot_history"],
        "out": ["filtered_events"]
      },
      {
        "name": "kg_manager",
        "min_num_events": 20,
        "max_filled_slots": 3,
        "cluster_policy": {
          "name": "kg_cluster_policy",
          "data": "#kg_data.data",
          "min_rate": 0.01,
          "max_rate": 0.99
        },
        "in": ["filtered_events", "slot_history", "utterance"],
        "out": ["message", "slot_history", "cluster_id"]
      },
      {
        "name": "kg_state_saver",
        "states": "#kg_state.states",
        "in": ["user_id", "slot_history", "cluster_id"],
        "out": ["user_id"]
      }
    ],
    "out": ["message"]
  }
}<|MERGE_RESOLUTION|>--- conflicted
+++ resolved
@@ -23,13 +23,8 @@
       {
         "name": "kg_tfidf_scorer",
         "data": "#kg_data.data",
-<<<<<<< HEAD
         "n_last_utts": 10,
-        "in": ["utterance"],
-=======
-        "n_last_utts": 3,
         "in": ["utter_history"],
->>>>>>> 10034711
         "out": ["tfidf_scores"]
       },
       {
