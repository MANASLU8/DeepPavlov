--- conflicted
+++ resolved
@@ -70,12 +70,8 @@
         self.network = network
         self.word_vocab = vocabs['word_vocab']
 
-<<<<<<< HEAD
+        template_path = expand_path(template_path)
         log.info("[loading templates from `{}`]".format(template_path))
-=======
-        template_path = expand_path(template_path)
-
->>>>>>> 7b426df5
         self.templates = Templates(template_type).load(template_path)
         log.info("{} templates loaded".format(len(self.templates)))
 
