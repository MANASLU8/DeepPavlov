{
  "dataset_reader": {
    "name": "basic_classification_reader",
    "x": "text",
    "y": "target",
    "data_path": "sber_faq"
  },
  "dataset_iterator": {
    "name": "basic_classification_iterator",
    "seed": 42,
    "field_to_split": "train",
    "split_fields": ["train", "valid"],
    "split_proportions": [0.9, 0.1]
  },
  "chainer": {
    "in": ["x"],
    "in_y": ["y"],
    "pipe": [
      [
        {
          "id": "classes_vocab",
          "name": "default_vocab",
          "fit_on": "y",
          "level": "token",
          "save_path": "vocabs/sber_classes.dict",
          "load_path": "vocabs/sber_classes.dict",
          "component_name": "Vocab of classes"
        }
      ],
      [
        {
<<<<<<< HEAD
          "in": "x",
          "out": "x_tok",
          "id": "my_tokenizer",
          "name": "nltk_tokenizer",
          "tokenizer": "wordpunct_tokenize"
=======
          "in": ["x"],
          "name": "ru_tokenizer",
          "id": "ru_tok",
          "out": ["x_tok"],
          "component_name": "Ru tokenizer"
>>>>>>> f63d0d44
        }
      ],
      [
        {
          "in": ["x_tok"],
          "id": "embedder",
          "name": "fasttext",
          "save_path": "embeddings/ft_native_300_ru_wiki_lenta_nltk_word_tokenize.bin",
          "load_path": "embeddings/ft_native_300_ru_wiki_lenta_nltk_word_tokenize.bin",
          "dim": 300,
          "out": "x_vec",
          "component_name": "Fasttext_300"
        },
        {
          "in": "x_tok",
          "out": "x_vec",
          "name": "glove",
          "id": "embedder",
          "save_path": "embeddings/sber_faq.txt",
          "load_path": "embeddings/sber_faq.txt",
          "dim": 100,
          "component_name": "Word2vec_100"
        },
        {
          "in": ["x_tok"],
          "out": ["x_vec"],
          "name": "elmo",
          "component_name": "ELMO_1024",
          "id": "embedder",
          "spec": {"search_choice": [
            "/home/kuznetsov/models_env/ruwiki_pp_1.0_elmo/models/2018-06-09-16:38:34/hubs/sber-faq_epoches_n_0",
            "/home/kuznetsov/models_env/ruwiki_pp_1.0_elmo/models/2018-06-09-16:38:34/hubs/sber-faq_epoches_n_1",
            "/home/kuznetsov/models_env/ruwiki_pp_1.0_elmo/models/2018-06-09-16:38:34/hubs/sber-faq_epoches_n_2",
            "/home/kuznetsov/models_env/ruwiki_pp_1.0_elmo/models/2018-06-09-16:38:34/hubs/sber-faq_epoches_n_3"
          ]}
        }
      ],
      [
        {
          "in": ["x_vec"],
          "in_y": ["y"],
          "out": ["y_labels", "y_probas_dict"],
          "main": true,
          "name": "keras_classification_model",
          "component_name": "CNN",
          "save_path": "new_sber/checkpoints/cnn",
          "classes": "#classes_vocab.keys()",
          "embedding_size": "#embedder.dim",
          "loss": "categorical_crossentropy",
          "optimizer": "Adam",
          "confident_threshold": 1.0,
          "lear_rate": {"search_range": [0.0001, 0.01], "scale": "log"},
          "lear_rate_decay": {"search_choice": [0.0, 0.1]},
          "text_size": 15,
          "model_name": "cnn_model",
          "kernel_sizes_cnn": [1, 2, 3],
          "filters_cnn": {"search_range": [200, 300], "discrete": true},
          "coef_reg_cnn": 0.0,
          "coef_reg_den": 0.0,
          "dropout_rate": {"search_range": [0.3, 0.6]},
          "dense_size": {"search_range": [130, 180], "discrete": true}

        },
        {
          "in": ["x_vec"],
          "in_y": ["y"],
          "out": ["y_labels", "y_probas_dict"],
          "main": true,
          "name": "keras_classification_model",
          "component_name": "DCNN",
          "save_path": "new_sber/checkpoints/cnn",
          "classes": "#classes_vocab.keys()",
          "embedding_size": "#embedder.dim",
          "loss": "categorical_crossentropy",
          "optimizer": "Adam",
          "confident_threshold": 1.0,
          "lear_rate": {"search_range": [0.0001, 0.01], "scale": "log"},
          "lear_rate_decay": {"search_choice": [0.0, 0.1]},
          "text_size": 15,
          "model_name": "dcnn_model",
          "kernel_sizes_cnn": [1, 2, 3],
          "filters_cnn": {"search_choice": [[64, 128, 256], [128, 128, 256], [64, 64, 64]]},
          "dense_size": {"search_range": [130, 180], "discrete": true},
          "coef_reg_cnn": 0.0,
          "coef_reg_den": 0.0,
          "dropout_rate": {"search_range": [0.3, 0.6]}
        },
        {
          "in": ["x_vec"],
          "in_y": ["y"],
          "out": ["y_labels", "y_probas_dict"],
          "main": true,
          "name": "keras_classification_model",
          "component_name": "CNN_max_aver_pool",
          "save_path": "new_sber/checkpoints/dcnn",
          "classes": "#classes_vocab.keys()",
          "embedding_size": "#embedder.dim",
          "loss": "categorical_crossentropy",
          "optimizer": "Adam",
          "confident_threshold": 1.0,
          "lear_rate": {"search_range": [0.0001, 0.01], "scale": "log"},
          "lear_rate_decay": {"search_choice": [0.0, 0.1]},
          "text_size": 15,
          "model_name": "cnn_model_max_and_aver_pool",
          "kernel_sizes_cnn": [1, 2, 3],
          "filters_cnn": {"search_range": [200, 300], "discrete": true},
          "dense_size": {"search_range": [130, 180], "discrete": true},
          "coef_reg_cnn": 0.0,
          "coef_reg_den": 0.0,
          "dropout_rate": {"search_range": [0.3, 0.6]}
        }
      ]
    ],
    "out": [
      "y_labels",
      "y_probas_dict"
    ]
  },
  "train": {
    "epochs": 50,
    "batch_size": 32,
    "metrics": [
      "classification_accuracy",
      "classification_f1",
      "classification_f1_weighted"
    ],
    "validation_patience": 5,
    "val_every_n_epochs": 20,
    "log_every_n_epochs": 5,
    "show_examples": false,
    "validate_best": true,
    "test_best": true
  },
  "metadata": {
    "requirements": [
      "../dp_requirements/tf.txt",
      "../dp_requirements/fasttext.txt",
      "../dp_requirements/elmo.txt"
    ]
  }
}<|MERGE_RESOLUTION|>--- conflicted
+++ resolved
@@ -29,19 +29,11 @@
       ],
       [
         {
-<<<<<<< HEAD
-          "in": "x",
-          "out": "x_tok",
-          "id": "my_tokenizer",
-          "name": "nltk_tokenizer",
-          "tokenizer": "wordpunct_tokenize"
-=======
           "in": ["x"],
           "name": "ru_tokenizer",
           "id": "ru_tok",
           "out": ["x_tok"],
           "component_name": "Ru tokenizer"
->>>>>>> f63d0d44
         }
       ],
       [
